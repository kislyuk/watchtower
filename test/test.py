--- conflicted
+++ resolved
@@ -146,12 +146,7 @@
 
     def test_terminating_process(self):
         cwd = os.path.dirname(__file__)
-<<<<<<< HEAD
-        proc = subprocess.Popen([sys.executable, 'run_logging.py'], cwd=cwd)
-        proc.wait(10)
-=======
-        subprocess.run(['python', 'run_logging.py'], cwd=cwd, timeout=10, check=True)
->>>>>>> 552726fe
+        subprocess.run([sys.executable, 'run_logging.py'], cwd=cwd, timeout=10, check=True)
 
     def test_empty_message(self):
         handler = CloudWatchLogHandler(use_queues=False)
