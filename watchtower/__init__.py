--- conflicted
+++ resolved
@@ -87,17 +87,14 @@
         https://docs.python.org/3/library/json.html#json.dump
         https://docs.python.org/2/library/json.html#json.dump
     :type json_serialize_default: Function
-<<<<<<< HEAD
     :param max_message_size:
         Maximum size (in bytes) of a single message.
     :type max_message_size: Integer
-=======
     :param endpoint_url:
         The complete URL to use for the constructed client. Normally, botocore will automatically construct
         the appropriate URL to use when communicating with a service. You can specify a complete URL
         (including the "http/https" scheme) to override this behavior.
     :type endpoint_url: String
->>>>>>> f91a31d6
     """
     END = 1
     FLUSH = 2
@@ -118,12 +115,8 @@
     def __init__(self, log_group=__name__, stream_name=None, use_queues=True, send_interval=60,
                  max_batch_size=1024 * 1024, max_batch_count=10000, boto3_session=None,
                  boto3_profile_name=None, create_log_group=True, log_group_retention_days=None,
-<<<<<<< HEAD
                  create_log_stream=True, json_serialize_default=None, max_message_size=256 * 1024,
-                 *args, **kwargs):
-=======
-                 create_log_stream=True, json_serialize_default=None, endpoint_url=None, *args, **kwargs):
->>>>>>> f91a31d6
+                 endpoint_url=None, *args, **kwargs):
         handler_base_class.__init__(self, *args, **kwargs)
         self.log_group = log_group
         self.stream_name = stream_name
